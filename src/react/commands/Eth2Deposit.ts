--- conflicted
+++ resolved
@@ -1,4 +1,3 @@
-<<<<<<< HEAD
 // Eth2Deposit.ts
 /**
  * This Eth2Deposit module exposes the different functions exported by the eth2deposit_proxy
@@ -18,9 +17,6 @@
  * @module
  */
 
-import { executeCommandSync } from "./ExecuteCommand";
-=======
->>>>>>> 1d32b16e
 import { exec } from 'child_process';
 import { promisify } from 'util';
 import { mkdir, existsSync } from 'fs';
@@ -70,18 +66,14 @@
 const PYTHON_EXE = (process.platform == "win32" ? "python" : "python3");
 const PATH_DELIM = (process.platform == "win32" ? ";" : ":");
 
-<<<<<<< HEAD
 /**
  * Install the required Python packages needed to call the eth2deposit_proxy application using the
  * Python 3 version installed on the current machine.
  * 
- * @returns Returns true if the required Python packages are present or have been installed
- *          correctly.
- */
-const requireDepositPackages = (): boolean => {
-=======
+ * @returns Returns Promise<boolean> that includes a true value if the required Python packages are
+ *          present or have been installed correctly.
+ */
 const requireDepositPackages = async (): Promise<boolean> => {
->>>>>>> 1d32b16e
 
   if (!existsSync(REQUIREMENT_PACKAGES_PATH)) {
     mkdir(REQUIREMENT_PACKAGES_PATH, { recursive: true }, (err) => {
