import { Grid, TextField } from '@material-ui/core';
import React, { FC, ReactElement, Dispatch, SetStateAction } from 'react';
import { errors } from '../../constants';

type VerifyMnemonicProps = {
  verifyMnemonic: string,
  setVerifyMnemonic: Dispatch<SetStateAction<string>>,
  error: boolean,
}

const VerifyMnemonic: FC<VerifyMnemonicProps> = (props): ReactElement => {

  const updateInputMnemonic = (e: React.ChangeEvent<HTMLInputElement>) => {
    props.setVerifyMnemonic(e.currentTarget.value);
  }

<<<<<<< HEAD
  return (
    <Grid container direction="column" spacing={3}>
      <Grid item xs={12}>
        Please retype your mnemonic here to make sure you have it saved correctly.
      </Grid>
      <Grid item container xs={12}>
        <Grid item xs={1} />
        <Grid item xs={10}>
          <TextField
            id="verify-mnemonic"
            label="Type your mnemonic here"
            multiline
            fullWidth
            rows={4}
            variant="outlined"
            color="primary"
            error={props.error}
            helperText={ props.error ? errors.MNEMONICS_DONT_MATCH : ""}
            value={props.verifyMnemonic}
            onChange={updateInputMnemonic} />
=======
  if (props.step == 3) {
    return (
      <Grid container direction="column" spacing={3}>
        <Grid item xs={12}>
          Please retype your Secret Recovery Phrase here to make sure you have it saved correctly.
        </Grid>
        <Grid item container xs={12}>
          <Grid item xs={1} />
          <Grid item xs={10}>
            <TextField
              id="verify-mnemonic"
              label="Type your Secret Recovery Phrase here"
              multiline
              fullWidth
              rows={4}
              variant="outlined"
              color="primary"
              error={props.error}
              helperText={ props.error ? errors.MNEMONICS_DONT_MATCH : ""}
              onChange={updateInputMnemonic} />
          </Grid>
>>>>>>> b15d826b
        </Grid>
      </Grid>
    </Grid>
  );
}

export default VerifyMnemonic;<|MERGE_RESOLUTION|>--- conflicted
+++ resolved
@@ -14,18 +14,17 @@
     props.setVerifyMnemonic(e.currentTarget.value);
   }
 
-<<<<<<< HEAD
   return (
     <Grid container direction="column" spacing={3}>
       <Grid item xs={12}>
-        Please retype your mnemonic here to make sure you have it saved correctly.
+        Please retype your Secret Recovery Phrase here to make sure you have it saved correctly.
       </Grid>
       <Grid item container xs={12}>
         <Grid item xs={1} />
         <Grid item xs={10}>
           <TextField
             id="verify-mnemonic"
-            label="Type your mnemonic here"
+            label="Type your Secret Recovery Phrase here"
             multiline
             fullWidth
             rows={4}
@@ -35,29 +34,6 @@
             helperText={ props.error ? errors.MNEMONICS_DONT_MATCH : ""}
             value={props.verifyMnemonic}
             onChange={updateInputMnemonic} />
-=======
-  if (props.step == 3) {
-    return (
-      <Grid container direction="column" spacing={3}>
-        <Grid item xs={12}>
-          Please retype your Secret Recovery Phrase here to make sure you have it saved correctly.
-        </Grid>
-        <Grid item container xs={12}>
-          <Grid item xs={1} />
-          <Grid item xs={10}>
-            <TextField
-              id="verify-mnemonic"
-              label="Type your Secret Recovery Phrase here"
-              multiline
-              fullWidth
-              rows={4}
-              variant="outlined"
-              color="primary"
-              error={props.error}
-              helperText={ props.error ? errors.MNEMONICS_DONT_MATCH : ""}
-              onChange={updateInputMnemonic} />
-          </Grid>
->>>>>>> b15d826b
         </Grid>
       </Grid>
     </Grid>
