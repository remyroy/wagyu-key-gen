import { Grid, TextField, Tooltip, Typography } from '@material-ui/core';
import React, { Dispatch, SetStateAction, useState } from 'react';
import { errors, tooltips } from '../../constants';

type GenerateKeysProps = {
  numberOfKeys: number,
  setNumberOfKeys: Dispatch<SetStateAction<number>>,
  index: number | null,
  setIndex: Dispatch<SetStateAction<number | null>>,
  password: string,
  setPassword: Dispatch<SetStateAction<string>>,
  numberOfKeysError: boolean,
  passwordStrengthError: boolean,
  startingIndexError: boolean,
}

const KeyInputs = (props: GenerateKeysProps) => {
  const [indexPassedIn] = useState(props.index != null);

  const updateNumberOfKeys = (e: React.ChangeEvent<HTMLInputElement>) => {
    const num = parseInt(e.target.value);
    props.setNumberOfKeys(num);
  }

  const updateIndex = (e: React.ChangeEvent<HTMLInputElement>) => {
    const num = parseInt(e.target.value);
    props.setIndex(num);
  }

  const updatePassword = (e: React.ChangeEvent<HTMLInputElement>) => {
    props.setPassword(e.target.value);
  }

<<<<<<< HEAD
  return (
    <Grid container direction="column" spacing={3}>
      <Grid item xs={12}>
        <Typography variant="body1">
          Nice!  Your mnemonic is verified.  Now lets collect some info about the keys to generate:
        </Typography>
      </Grid>
      <Grid item xs={12}>
        <Tooltip title={tooltips.NUMBER_OF_KEYS}>
          <TextField
              id="number-of-keys"
              label="Number of New Keys"
              variant="outlined"
              type="number"
              value={props.numberOfKeys}
              onChange={updateNumberOfKeys}
              InputProps={{ inputProps: { min: 1 } }}
              error={props.numberOfKeysError}
              helperText={ props.numberOfKeysError ? errors.NUMBER_OF_KEYS : ""}
              style = {{width: 300}}
            />
        </Tooltip>
      </Grid>
      { !indexPassedIn &&
=======
  if (props.step == 0) {
    return (
      <Grid container direction="column" spacing={3}>
        <Grid item xs={12}>
          <Typography variant="body1">
            Nice!  Your Secret Recovery Phrase has been verified. Now lets collect some info about the keys to generate:
          </Typography>
        </Grid>
>>>>>>> b15d826b
        <Grid item xs={12}>
          <Tooltip title={tooltips.STARTING_INDEX}>
            <TextField
                id="index"
                label="Amount of Existing (starting index)"
                variant="outlined"
                type="number"
                onChange={updateIndex}
                InputProps={{ inputProps: { min: 0 } }}
                error={props.startingIndexError}
                helperText={props.startingIndexError ? errors.STARTING_INDEX : ""}
                style = {{width: 300}}
              />
          </Tooltip>
        </Grid>
      }
      <Grid item xs={12}>
        <Tooltip title={tooltips.PASSWORD}>
          <TextField
              id="password"
              label="Password"
              type="password"
              variant="outlined"
              value={props.password}
              onChange={updatePassword}
              error={props.passwordStrengthError}
              helperText={props.passwordStrengthError ? errors.PASSWORD_STRENGTH : ""}
              style = {{width: 300}}
            />
        </Tooltip>
      </Grid>
    </Grid>
  );
}

export default KeyInputs;<|MERGE_RESOLUTION|>--- conflicted
+++ resolved
@@ -31,12 +31,11 @@
     props.setPassword(e.target.value);
   }
 
-<<<<<<< HEAD
   return (
     <Grid container direction="column" spacing={3}>
       <Grid item xs={12}>
         <Typography variant="body1">
-          Nice!  Your mnemonic is verified.  Now lets collect some info about the keys to generate:
+          Nice!  Your Secret Recovery Phrase has been verified. Now lets collect some info about the keys to generate:
         </Typography>
       </Grid>
       <Grid item xs={12}>
@@ -56,16 +55,6 @@
         </Tooltip>
       </Grid>
       { !indexPassedIn &&
-=======
-  if (props.step == 0) {
-    return (
-      <Grid container direction="column" spacing={3}>
-        <Grid item xs={12}>
-          <Typography variant="body1">
-            Nice!  Your Secret Recovery Phrase has been verified. Now lets collect some info about the keys to generate:
-          </Typography>
-        </Grid>
->>>>>>> b15d826b
         <Grid item xs={12}>
           <Tooltip title={tooltips.STARTING_INDEX}>
             <TextField
