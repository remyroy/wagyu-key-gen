import { Box, Grid, Typography, Link } from '@material-ui/core';
import React, { FC, ReactElement } from 'react';
import { shell } from "electron";
import styled from 'styled-components';
import { Network } from '../../types';

import { findFirstFile } from "../../commands/BashUtils";

type KeysCreatedProps = {
  folderPath: string,
  network: Network
}

const LoudText = styled(Typography)`
  color: cyan;
  text-align: left;
`;

/**
 * The final page displaying key location and information about them.
 * 
 * @param props self documenting paramenters passed in
 * @returns the react element to render
 */
const KeysCreated: FC<KeysCreatedProps> = (props): ReactElement => {
<<<<<<< HEAD

  const openKeyLocation = () => {
    findFirstFile(props.folderPath, "keystore")
      .then((keystoreFile) => {
        let fileToLocate = props.folderPath;
        if (keystoreFile != "") {
          fileToLocate = keystoreFile;
        }
        shell.showItemInFolder(fileToLocate);
    });
  }

=======
>>>>>>> 5db3669f
  return (
    <Grid container>
      <Grid item xs={1} />
      <Grid item xs={10}>
          <Box sx={{ m: 2 }}>
            <Typography variant="body1" align="left">
              Your keys have been created here: <Link display="inline" component="button" onClick={openKeyLocation}>{props.folderPath}</Link>
            </Typography>
          </Box>
          <Box sx={{ m: 2 }}>
            <Typography variant="body1" align="left">
              There are two different files, here is a description of each:
            </Typography>
            <LoudText>Keystore file(s) (ex. keystore-xxxxxxx.json)</LoudText>
            <Typography variant="body2" align="left">
              This file controls your ability to sign transactions.  It will be required to set up your validator.  Do not share with anyone.  It can be recreated from your secret recovery phrase if necessary.
            </Typography>
            <LoudText>Deposit data file(s) (ex. deposit_data-xxxxxx.json)</LoudText>
            <Typography variant="body2" align="left">
              This file represents public information about your validator.  It will be required to execute your deposit through the Ethereum Launchpad.  It can be recreated from your secret recovery phrase if necessary.
            </Typography>
          </Box>
          <Box sx={{ m: 2 }}>
            <LoudText>Secret Recovery Phrase (24 words)</LoudText>
            <Typography variant="body2" align="left">
              This was the first thing you created.  It is also known as a "mnemonic" or "seed phrase".  You'll need this to withdraw your funds.  Keep multiple copies in different physical locations safe from theft, fire, water and other hazards. Keep it private.  There is no way to recover this.
            </Typography>
          </Box>
      </Grid>
      <Grid item xs={1} />
    </Grid>
  );
}

export default KeysCreated;<|MERGE_RESOLUTION|>--- conflicted
+++ resolved
@@ -23,7 +23,6 @@
  * @returns the react element to render
  */
 const KeysCreated: FC<KeysCreatedProps> = (props): ReactElement => {
-<<<<<<< HEAD
 
   const openKeyLocation = () => {
     findFirstFile(props.folderPath, "keystore")
@@ -36,8 +35,6 @@
     });
   }
 
-=======
->>>>>>> 5db3669f
   return (
     <Grid container>
       <Grid item xs={1} />
