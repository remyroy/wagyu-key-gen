import { useHistory } from "react-router-dom";
import React, { FC, ReactElement, useState, Dispatch, SetStateAction } from "react";
import { shell } from "electron";
import styled from "styled-components";
import { Container, Grid, Modal, Tooltip, Typography } from "@material-ui/core";
import { Button } from '@material-ui/core';
import { KeyIcon } from "../components/icons/KeyIcon";
import { NetworkPicker } from "../components/NetworkPicker";
import { tooltips } from "../constants";
import { Network, StepSequenceKey } from '../types'

type ContainerProps = {
  showNetworkPicker: boolean
}

const ModalBackground = styled.div`
  display: none; /* Hidden by default */
  position: fixed; /* Stay in place */
  z-index: 1; /* Sit on top */
  left: 0;
  top: 0;
  width: 100%; /* Full width */
  height: 100%; /* Full height */
  overflow: auto; /* Enable scroll if needed */
  background-color: rgb(0,0,0); /* Fallback color */
  background-color: rgba(0,0,0,0.4); /* Black w/ opacity */
  ${(props: ContainerProps) => {
    if (props.showNetworkPicker) {
      return `
        display: block;
      `;
    } else {
      return `
        display: none;
      `;
    }
  }}
`;

const StyledMuiContainer = styled(Container)`
  display: flex;
  flex-direction: column;
  justify-content: center;
  align-items: center;
`;

const NetworkDiv = styled.div`
  margin-top: 35px;
  margin-right: 35px;
  align-self: flex-end;
  color: gray;
`;

const LandingHeader = styled(Typography)`
  font-size: 36px;
  margin-top: 50px;
  margin-bottom: 70px;
`;

const SubHeader = styled(Typography)`
  margin-top: 110px;
`;

const Links = styled.div`
  margin-top: 20px;
`;

const StyledLink = styled(Typography)`
  cursor: pointer;
  display: inline;
`;

const OptionsGrid = styled(Grid)`
  margin-top: 55px;
  align-items: center;
`;

type HomeProps = {
  network: Network,
  setNetwork: Dispatch<SetStateAction<Network>>
}

const Home: FC<HomeProps> = (props): ReactElement => {
  const [showNetworkModal, setShowNetworkModal] = useState(false);
  const [networkModalWasOpened, setNetworkModalWasOpened] = useState(false);
  const [createMnemonicSelected, setCreateMnemonicSelected] = useState(false);
  const [useExistingMnemonicSelected, setUseExistingMnemonicSelected] = useState(false);

  let history = useHistory();

  const sendToDocs = () => {
    shell.openExternal("https://github.com/stake-house/wagyu-key-gen");
  }

  const sendToGithub = () => {
    shell.openExternal("https://github.com/stake-house/wagyu-key-gen");
  }

  const sendToDiscord = () => {
    shell.openExternal("https://invite.gg/ethstaker");
  }

  const handleOpenNetworkModal = () => {
    setShowNetworkModal(true);
    setNetworkModalWasOpened(true);
  }

  const handleCloseNetworkModal = () => {
    setShowNetworkModal(false);

    if (createMnemonicSelected) {
      handleCreateNewMnemonic();
    } else if (useExistingMnemonicSelected) {
      handleUseExistingMnemonic();
    }
  }

  const handleCreateNewMnemonic = () => {
    setCreateMnemonicSelected(true);

    if (!networkModalWasOpened) {
      handleOpenNetworkModal();
    } else {
      const location = {
        pathname: `/wizard/${StepSequenceKey.MnemonicGeneration}`
      }

      history.push(location);
    }
  }

  const handleUseExistingMnemonic = () => {
    setUseExistingMnemonicSelected(true);

    if (!networkModalWasOpened) {
      handleOpenNetworkModal();
    } else {
      const location = {
        pathname: `/wizard/${StepSequenceKey.MnemonicImport}`
      }

      history.push(location);
    }
  }

  const tabIndex = (priority: number) => showNetworkModal ? -1 : priority;

  return (
    <StyledMuiContainer>
<<<<<<< HEAD
      <Network>Select Network: <Button color="primary" onClick={handleOpenNetworkModal}>{networkSelected}</Button></Network>
=======
      <NetworkDiv>
        <Button color="primary" onClick={handleOpenNetworkModal} tabIndex={tabIndex(1)}>{props.network}</Button>
      </NetworkDiv>
>>>>>>> b5009422
      <Modal
        open={showNetworkModal}
        onClose={handleCloseNetworkModal}
      >
        <NetworkPicker handleCloseNetworkModal={handleCloseNetworkModal} setNetwork={props.setNetwork} network={props.network}></NetworkPicker>
      </Modal>

      <LandingHeader variant="h1">Welcome!</LandingHeader>
      <KeyIcon />
      <SubHeader>Your key generator for Ethereum 2.0</SubHeader>

      <Links>
        <StyledLink display="inline" color="primary" onClick={sendToDocs} tabIndex={tabIndex(0)}>Docs</StyledLink>
        &nbsp;|&nbsp;
        <StyledLink display="inline" color="primary" onClick={sendToGithub} tabIndex={tabIndex(0)}>Github</StyledLink>
        &nbsp;|&nbsp;
        <StyledLink display="inline" color="primary" onClick={sendToDiscord} tabIndex={tabIndex(0)}>Discord</StyledLink>
      </Links>

      <OptionsGrid container spacing={2} direction="column">
        <Grid item>
          <Button variant="contained" color="primary" onClick={handleCreateNewMnemonic} tabIndex={tabIndex(1)}>
            Create New Secret Recovery Phrase
          </Button>
        </Grid>
        <Grid item>
          <Tooltip title={tooltips.IMPORT_MNEMONIC}>
            <Button style={{color: "gray"}} size="small" onClick={handleUseExistingMnemonic} tabIndex={tabIndex(1)}>
              Use Existing Secret Recovery Phrase
            </Button>
          </Tooltip>
        </Grid>
      </OptionsGrid>
    </StyledMuiContainer>
  );
};
export default Home;<|MERGE_RESOLUTION|>--- conflicted
+++ resolved
@@ -147,13 +147,9 @@
 
   return (
     <StyledMuiContainer>
-<<<<<<< HEAD
-      <Network>Select Network: <Button color="primary" onClick={handleOpenNetworkModal}>{networkSelected}</Button></Network>
-=======
       <NetworkDiv>
-        <Button color="primary" onClick={handleOpenNetworkModal} tabIndex={tabIndex(1)}>{props.network}</Button>
+        Select Network: <Button color="primary" onClick={handleOpenNetworkModal} tabIndex={tabIndex(1)}>{props.network}</Button>
       </NetworkDiv>
->>>>>>> b5009422
       <Modal
         open={showNetworkModal}
         onClose={handleCloseNetworkModal}
@@ -190,4 +186,5 @@
     </StyledMuiContainer>
   );
 };
+
 export default Home;